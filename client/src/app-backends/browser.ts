import * as idb from 'idb-keyval';

<<<<<<< HEAD
import { DraftId, DraftPrimitive } from '../draft';
import { AppBackend, DraftItem } from './base';
import * as util from '../util';
import { BrowserStorageStore } from '../store/browser-storage';
import { Store } from '../store/base';
=======
import { HostSettings, HostSettingsData, HostSettingsId } from '../interfaces/host';
import { getRecordSnapshot, SnapshotProvider } from '../snapshot';
import * as util from '../util';
import { Pool } from '../util';
import { AppBackend, AppBackendSnapshot, DraftCandidate, DraftDocument, DraftDocumentExtension, DraftDocumentId, DraftDocumentPath, DraftDocumentSnapshot, DraftDocumentWatcher, DraftInstance, DraftInstanceId, DraftInstanceSnapshot } from './base';
>>>>>>> 5b8ed2e6


interface BrowserStoreMainEntry {
  version: number;
}

export type BrowserStoreDraftsEntry = Record<DraftInstanceId, {
  entryDocumentHandle: FileSystemFileHandle;
  name: string | null;
  rootHandle: FileSystemDirectoryHandle | null;
}>;

export type BrowserStoreHostSettingsEntry = HostSettingsData;

<<<<<<< HEAD
=======

export class BrowserDraftDocument extends SnapshotProvider<DraftDocumentSnapshot> implements DraftDocument {
  id: DraftDocumentId = crypto.randomUUID();
  lastModified: number | null = null;
  readonly = false;
  source: {
    contents: string;
    lastModified: number;
  } | null = null;
>>>>>>> 5b8ed2e6

  readable: boolean = false;
  writable: boolean = false;

  _attachedDraftInstances = new Set<BrowserDraftInstance>();
  _handle: FileSystemFileHandle;
  _loadingPromise: Promise<void> | null = null;
  _writing = false;

<<<<<<< HEAD
  createStore(name: string, options: { type: 'persistent' | 'session'; }) {
    return new BrowserStorageStore(options.type === 'persistent' ? localStorage : sessionStorage, name);
  }

  async initialize() {
    // if (Notification.permission === 'default') {
    //   await Notification.requestPermission();
    // }
=======
  constructor(handle: FileSystemFileHandle) {
    super();
    this._handle = handle;
  }

  protected _createSnapshot(): DraftDocumentSnapshot {
    return {
      model: this,

      id: this.id,
      deleted: false,
      lastModified: this.lastModified,
      path: [this._handle.name],
      possiblyWritable: true,
      readable: this.readable,
      source: this.source,
      writable: this.writable
    };
  }

  async _initialize() {
    this.readable = ((await this._handle.queryPermission({ mode: 'read' })) === 'granted');
    this.writable = ((await this._handle.queryPermission({ mode: 'readwrite' })) === 'granted');
  }

  async _load() {
    if (!this._loadingPromise) {
      this._loadingPromise = (async () => {
        let file = await this._handle.getFile();

        if (file.lastModified !== this.lastModified) {
          this.lastModified = file.lastModified;
          this.source = {
            contents: await file.text(),
            lastModified: file.lastModified
          };

          this._update();
        }

        this._loadingPromise = null;
      })();
    }
>>>>>>> 5b8ed2e6

    await this._loadingPromise;
  }

  async request() {
    try {
      if (this.readonly) {
        this.readable = ((await this._handle.requestPermission({ mode: 'read' })) === 'granted');
      } else {
        this.writable = ((await this._handle.requestPermission({ mode: 'readwrite' })) === 'granted');
        this.readable = this.writable;
      }
    } catch (err) {
      if ((err as { name: string; }).name === 'SecurityError') {
        return;
      }

      throw err;
    }

    this._update();

    if (this.readable) {
      await this._load();
    }
  }

  async write(contents: string) {
    if (this._writing) {
      throw new Error('Already writing');
    }

    this._writing = true;

    let writable = await this._handle.createWritable();
    await writable.write(contents);
    await writable.close();

    let file = await this._handle.getFile();

<<<<<<< HEAD
    let draftEntry: DraftEntry = {
      id: (crypto.randomUUID() as DraftId),
      name: null,
=======
    this.lastModified = file.lastModified;
    this._update();
    this._writing = false;
>>>>>>> 5b8ed2e6

    return {
      lastModified: file.lastModified
    };
  }
}

export class BrowserDraftInstance extends SnapshotProvider<DraftInstanceSnapshot> implements DraftInstance<BrowserDraftDocument> {
  id: DraftInstanceId;
  entryDocument: BrowserDraftDocument;
  name: string | null;

  _attachedDocuments = new Set<BrowserDraftDocument>();
  _rootHandle: FileSystemDirectoryHandle | null;

  #appBackend: BrowserAppBackend;

  constructor(
    options: {
      id?: DraftInstanceId;
      entryDocument: BrowserDraftDocument;
      name?: string | null;
      rootHandle: FileSystemDirectoryHandle | null;
    },
    appBackend: BrowserAppBackend
  ) {
    super();

    this.#appBackend = appBackend;

    this.entryDocument = options.entryDocument;
    this.id = options.id ?? crypto.randomUUID();
    this.name = options.name ?? null;

    this._rootHandle = options.rootHandle;
  }

<<<<<<< HEAD
  async deleteDraft(draftId: DraftId): Promise<void> {
    let draftEntry = (await idb.get<DraftEntry>(draftId, this.#store))!;
=======
  protected _createSnapshot(): DraftInstanceSnapshot {
    return {
      model: this,
>>>>>>> 5b8ed2e6

      id: this.id,
      entryDocumentId: this.entryDocument.id,
      name: this.name
    };
  }

  async detachDocument(document: BrowserDraftDocument) {
    this._attachedDocuments.delete(document);
  }

  async getDocument(path: DraftDocumentPath) {
    if (!this._rootHandle) {
      return null;
    }

    let documentHandle = await findFile(this._rootHandle, path);

    if (!documentHandle) {
      return null;
    }

    let document = await this.#appBackend._createDocument(documentHandle);
    this._attachedDocuments.add(document);

    return document;
  }

  async remove() {
    await idb.update<BrowserStoreDraftsEntry>('drafts', (entry) => {
      let { [this.id]: _, ...rest } = (entry ?? {});
      return rest;
    }, this.#appBackend._store);

    delete this.#appBackend.draftInstances[this.id];
    this.#appBackend._update();
  }

  async _save() {
    await idb.update<BrowserStoreDraftsEntry>('drafts', (entry) => ({
      ...entry,
      [this.id]: {
        id: this.id,
        entryDocumentHandle: this.entryDocument._handle,
        name: this.name,
        rootHandle: this._rootHandle
      }
    }), this.#appBackend._store);
  }
}


export class BrowserDraftDocumentWatcher implements DraftDocumentWatcher {
  closed: Promise<void>;

  private _appBackend: BrowserAppBackend;
  private _callback: ((changedDocumentIds: Set<DraftDocumentId>) => void);
  private _documents = new Set<BrowserDraftDocument>();
  private _pool = new Pool();
  private _signal: AbortSignal;
  private _timeoutId!: number | null;

  constructor(callback: ((changedDocumentIds: Set<DraftDocumentId>) => void), options: { signal: AbortSignal; }, appBackend: BrowserAppBackend) {
    this._appBackend = appBackend;
    this._callback = callback;
    this._signal = options.signal;

    this._planPoll();

    this.closed = new Promise<void>((resolve) => {
      this._signal.addEventListener('abort', () => void resolve());
    }).then(async () => {
      if (this._timeoutId !== null) {
        clearTimeout(this._timeoutId);
        this._timeoutId = null;
      }

      await this._pool.wait();
    });
  }

  async _poll() {
    for (let document of this._documents) {
      if (document.readable && !document._writing) {
        await document._load();
      }
    }
  }

  // async _old_poll() {
  //   let changedDocumentIds = new Set<DraftDocumentId>();

<<<<<<< HEAD
    let newDraftEntry: DraftEntry = {
      id: (crypto.randomUUID() as DraftId),
      name: null,
=======
  //   for (let document of this._documents) {
  //     if (document.readable && !document._writing) {
  //       let file = await document._handle.getFile();
>>>>>>> 5b8ed2e6

  //       if (file.lastModified !== document.lastModified) {
  //         changedDocumentIds.add(document.id);

  //         document.lastModified = file.lastModified;
  //         document.source = await file.text();
  //         document._update();
  //       }
  //     }
  //   }

  //   if (this._signal.aborted) {
  //     return;
  //   }

  //   // Make sure that changed documents have not been removed from the watcher.
  //   for (let changedDocumentId of changedDocumentIds) {
  //     let document = this._appBackend._documents[changedDocumentId];

  //     if (!document || !this._documents.has(document)) {
  //       changedDocumentIds.delete(changedDocumentId);
  //     }
  //   }

  //   if (changedDocumentIds.size > 0) {
  //     this._callback(changedDocumentIds);
  //   }

  //   this._planPoll();
  // }

  _planPoll() {
    this._timeoutId = setTimeout(() => {
      this._pool.add(this._poll());
    }, 1000);
  }

  async add(documentIds: Iterable<string>) {
    let documents = Array.from(documentIds).map((id) => this._appBackend._documents[id]);

    for (let document of documents) {
      document.watchSnapshot(() => {
        this._callback(new Set([document.id]));
      });
    }

    for (let document of documents) {
      if (document.readable) {
        await document._load();
      }
    }

    for (let document of documents) {
      this._documents.add(document);
    }
  }

  remove(documentIds: Iterable<string>) {
    for (let documentId of documentIds) {
      this._documents.delete(this._appBackend._documents[documentId]);
    }
  }
}


export class BrowserAppBackend extends SnapshotProvider<AppBackendSnapshot> implements AppBackend {
  static version = 1;

  draftInstances!: Record<DraftInstanceId, BrowserDraftInstance>;

  _documents: Record<DraftDocumentId, BrowserDraftDocument> = {};
  _store = idb.createStore('pr1', 'data');

  protected _createSnapshot() {
    return {
      documents: getRecordSnapshot(this._documents),
      drafts: getRecordSnapshot(this.draftInstances)
    };
  }

  async initialize() {
    if (Notification.permission === 'default') {
      await Notification.requestPermission();
    }


    let mainEntry = await idb.get<BrowserStoreMainEntry>('main', this._store);

    if (!mainEntry || (mainEntry.version !== BrowserAppBackend.version)) {
      mainEntry = {
        version: BrowserAppBackend.version
      };

      await idb.set('main', mainEntry, this._store);
    }


    let draftsEntry = await idb.get<BrowserStoreDraftsEntry>('drafts', this._store);

    this.draftInstances = Object.fromEntries(
      await Promise.all(
        Object.entries(draftsEntry ?? {}).map(async ([id, item]) => ([id, new BrowserDraftInstance({
          id,
          entryDocument: await this._createDocument(item.entryDocumentHandle),
          name: item.name,
          rootHandle: item.rootHandle
        }, this)]))
      )
    );
  }


  async deleteHostSettings(hostSettingsId: HostSettingsId) {
    await idb.update<BrowserStoreHostSettingsEntry>('hosts', (hostSettingsEntry) => {
      let { [hostSettingsId]: _, ...hosts } = hostSettingsEntry!.hosts;

      return {
        ...hostSettingsEntry!,
        hosts
      };
    }, this._store);
  }

  async getHostSettingsData() {
    return {
      defaultHostSettingsId: 'foo',
      hosts: {
        'foo': {
          id: 'foo',
          label: 'PC',
          options: {
            type: 'remote' as const,
            auth: null,
            address: 'localhost',
            port: 4567
          }
        }
      }
    };

    // let hostSettingsEntry = await idb.get<HostSettingsEntry>('hosts', this.#store);

    // if (!hostSettingsEntry) {
    //   hostSettingsEntry = {
    //     defaultHostSettingsId: null,
    //     hosts: {}
    //   };

    //   await idb.set('hosts', hostSettingsEntry, this.#store);
    // }

    // return hostSettingsEntry;
  }

  async setDefaultHostSettings(hostSettingsId: HostSettingsId | null) {
    await idb.update<BrowserStoreHostSettingsEntry>('hosts', (hostSettingsEntry) => ({
      ...hostSettingsEntry!,
      defaultHostSettingsId: hostSettingsId
    }), this._store);
  }

  async setHostSettings(settings: HostSettings) {
    await idb.update<BrowserStoreHostSettingsEntry>('hosts', (hostSettingsEntry) => ({
      ...hostSettingsEntry!,
      hosts: {
        ...hostSettingsEntry!.hosts,
        [settings.id]: settings
      }
    }), this._store);
  }



  async queryDraftCandidates(options: { directory: boolean; }) {
    let selectedHandle = options.directory
      ? await util.wrapAbortable(window.showDirectoryPicker())
      : (await util.wrapAbortable(window.showOpenFilePicker()))?.[0];

    if (!selectedHandle) {
      return [];
    }


    let candidates: DraftCandidate[] = [];

    for await (let { handle, path } of walkFilesystemHandle(selectedHandle)) {
      let rootHandle = (selectedHandle.kind === 'directory') ? selectedHandle : null;

      if (handle.name.endsWith(DraftDocumentExtension)) {
        candidates.push({
          id: crypto.randomUUID(),
          path,

          createInstance: async () => await this._createInstanceFromCandidate(handle, rootHandle)
        });
      }
    }

    return candidates;
  }

  watchDocuments(callback: (changedDocumentIds: Set<DraftDocumentId>) => void, options: { signal: AbortSignal; }) {
    return new BrowserDraftDocumentWatcher(callback, options, this);
  }

  async _createInstanceFromCandidate(entryDocumentHandle: FileSystemFileHandle, rootHandle: FileSystemDirectoryHandle | null) {
    for (let draftInstance of Object.values(this.draftInstances)) {
      if (await draftInstance.entryDocument._handle.isSameEntry(entryDocumentHandle)) {
        return draftInstance;
      }
    }

    let draftInstance = new BrowserDraftInstance({
      entryDocument: await this._createDocument(entryDocumentHandle),
      rootHandle
    }, this);

    await draftInstance._save();

    this.draftInstances[draftInstance.id] = draftInstance;
    this._update();

    return draftInstance;
  }

  async _createDocument(handle: FileSystemFileHandle) {
    for (let document of Object.values(this._documents)) {
      if (await document._handle.isSameEntry(handle)) {
        return document;
      }
    }

    let document = new BrowserDraftDocument(handle);
    await document._initialize();

    this._documents[document.id] = document;
    this._update();

    return document;
  }
}


export interface FileSystemFileHandleInfo {
  handle: FileSystemFileHandle;
  path: string[];
}

async function* walkFilesystemHandle(handle: FileSystemHandleUnion, parentPath: string[] = []): AsyncGenerator<FileSystemFileHandleInfo> {
  let handlePath = [...parentPath, handle.name];

  switch (handle.kind) {
    case 'directory':
      for await (let childHandle of handle.values()) {
        yield* walkFilesystemHandle(childHandle, handlePath);
      }

      break;
    case 'file':
      yield { handle, path: handlePath };
      break;
  }
}


export async function findFile(handle: FileSystemDirectoryHandle, path: string[]): Promise<FileSystemFileHandle | null> {
  for await (let childHandle of handle.values()) {
    if (childHandle.name === path[0]) {
      if ((childHandle.kind === 'file') && (path.length === 1)) {
        return childHandle;
      }

      if ((childHandle.kind === 'directory') && (path.length > 1)) {
        return findFile(childHandle, path.slice(1));
      }

      break;
    }
  }

  return null;
}<|MERGE_RESOLUTION|>--- conflicted
+++ resolved
@@ -1,18 +1,15 @@
 import * as idb from 'idb-keyval';
 
-<<<<<<< HEAD
+import { HostSettings, HostSettingsData, HostSettingsId } from '../interfaces/host';
+import { getRecordSnapshot, SnapshotProvider } from '../snapshot';
+import * as util from '../util';
+import { Pool } from '../util';
+import { AppBackend, AppBackendSnapshot, DraftCandidate, DraftDocument, DraftDocumentExtension, DraftDocumentId, DraftDocumentPath, DraftDocumentSnapshot, DraftDocumentWatcher, DraftInstance, DraftInstanceId, DraftInstanceSnapshot } from './base';
 import { DraftId, DraftPrimitive } from '../draft';
 import { AppBackend, DraftItem } from './base';
 import * as util from '../util';
 import { BrowserStorageStore } from '../store/browser-storage';
 import { Store } from '../store/base';
-=======
-import { HostSettings, HostSettingsData, HostSettingsId } from '../interfaces/host';
-import { getRecordSnapshot, SnapshotProvider } from '../snapshot';
-import * as util from '../util';
-import { Pool } from '../util';
-import { AppBackend, AppBackendSnapshot, DraftCandidate, DraftDocument, DraftDocumentExtension, DraftDocumentId, DraftDocumentPath, DraftDocumentSnapshot, DraftDocumentWatcher, DraftInstance, DraftInstanceId, DraftInstanceSnapshot } from './base';
->>>>>>> 5b8ed2e6
 
 
 interface BrowserStoreMainEntry {
@@ -27,8 +24,6 @@
 
 export type BrowserStoreHostSettingsEntry = HostSettingsData;
 
-<<<<<<< HEAD
-=======
 
 export class BrowserDraftDocument extends SnapshotProvider<DraftDocumentSnapshot> implements DraftDocument {
   id: DraftDocumentId = crypto.randomUUID();
@@ -38,7 +33,6 @@
     contents: string;
     lastModified: number;
   } | null = null;
->>>>>>> 5b8ed2e6
 
   readable: boolean = false;
   writable: boolean = false;
@@ -48,16 +42,6 @@
   _loadingPromise: Promise<void> | null = null;
   _writing = false;
 
-<<<<<<< HEAD
-  createStore(name: string, options: { type: 'persistent' | 'session'; }) {
-    return new BrowserStorageStore(options.type === 'persistent' ? localStorage : sessionStorage, name);
-  }
-
-  async initialize() {
-    // if (Notification.permission === 'default') {
-    //   await Notification.requestPermission();
-    // }
-=======
   constructor(handle: FileSystemFileHandle) {
     super();
     this._handle = handle;
@@ -101,7 +85,6 @@
         this._loadingPromise = null;
       })();
     }
->>>>>>> 5b8ed2e6
 
     await this._loadingPromise;
   }
@@ -142,15 +125,9 @@
 
     let file = await this._handle.getFile();
 
-<<<<<<< HEAD
-    let draftEntry: DraftEntry = {
-      id: (crypto.randomUUID() as DraftId),
-      name: null,
-=======
     this.lastModified = file.lastModified;
     this._update();
     this._writing = false;
->>>>>>> 5b8ed2e6
 
     return {
       lastModified: file.lastModified
@@ -188,14 +165,9 @@
     this._rootHandle = options.rootHandle;
   }
 
-<<<<<<< HEAD
-  async deleteDraft(draftId: DraftId): Promise<void> {
-    let draftEntry = (await idb.get<DraftEntry>(draftId, this.#store))!;
-=======
   protected _createSnapshot(): DraftInstanceSnapshot {
     return {
       model: this,
->>>>>>> 5b8ed2e6
 
       id: this.id,
       entryDocumentId: this.entryDocument.id,
@@ -288,15 +260,9 @@
   // async _old_poll() {
   //   let changedDocumentIds = new Set<DraftDocumentId>();
 
-<<<<<<< HEAD
-    let newDraftEntry: DraftEntry = {
-      id: (crypto.randomUUID() as DraftId),
-      name: null,
-=======
   //   for (let document of this._documents) {
   //     if (document.readable && !document._writing) {
   //       let file = await document._handle.getFile();
->>>>>>> 5b8ed2e6
 
   //       if (file.lastModified !== document.lastModified) {
   //         changedDocumentIds.add(document.id);
@@ -409,6 +375,10 @@
   }
 
 
+  createStore(name: string, options: { type: 'persistent' | 'session'; }) {
+    return new BrowserStorageStore(options.type === 'persistent' ? localStorage : sessionStorage, name);
+  }
+
   async deleteHostSettings(hostSettingsId: HostSettingsId) {
     await idb.update<BrowserStoreHostSettingsEntry>('hosts', (hostSettingsEntry) => {
       let { [hostSettingsId]: _, ...hosts } = hostSettingsEntry!.hosts;
@@ -420,32 +390,9 @@
     }, this._store);
   }
 
-  async getHostSettingsData() {
-    return {
-      defaultHostSettingsId: 'foo',
-      hosts: {
-        'foo': {
-          id: 'foo',
-          label: 'PC',
-          options: {
-            type: 'remote' as const,
-            auth: null,
-            address: 'localhost',
-            port: 4567
-          }
-        }
-      }
-    };
-
-    // let hostSettingsEntry = await idb.get<HostSettingsEntry>('hosts', this.#store);
-
-    // if (!hostSettingsEntry) {
-    //   hostSettingsEntry = {
-    //     defaultHostSettingsId: null,
-    //     hosts: {}
-    //   };
-
-    //   await idb.set('hosts', hostSettingsEntry, this.#store);
+  async initialize() {
+    // if (Notification.permission === 'default') {
+    //   await Notification.requestPermission();
     // }
 
     // return hostSettingsEntry;
