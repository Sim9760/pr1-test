--- conflicted
+++ resolved
@@ -1,11 +1,6 @@
-<<<<<<< HEAD
+import * as monaco from 'monaco-editor';
 import { ExperimentId, ProtocolBlockPath } from 'pr1-shared';
 import { Component, ReactNode, createRef } from 'react';
-=======
-import * as monaco from 'monaco-editor';
-import * as React from 'react';
-import Split from 'react-split-grid';
->>>>>>> 5b8ed2e6
 
 import editorStyles from '../../styles/components/editor.module.scss';
 import viewStyles from '../../styles/components/view.module.scss';
@@ -18,13 +13,10 @@
 import { ErrorBoundary } from '../components/error-boundary';
 import { FileTabNav } from '../components/file-tab-nav';
 import { GraphEditor } from '../components/graph-editor';
-<<<<<<< HEAD
-=======
 import { TabNav } from '../components/tab-nav';
 import { BlockInspector } from '../components/block-inspector';
 import * as format from '../format';
 import { Protocol, ProtocolBlockPath } from '../interfaces/protocol';
->>>>>>> 5b8ed2e6
 import { StartProtocolModal } from '../components/modals/start-protocol';
 import { SplitPanels } from '../components/split-panels';
 import { TabNav } from '../components/tab-nav';
@@ -38,15 +30,10 @@
 import * as util from '../util';
 import { Pool } from '../util';
 import { ViewDrafts } from './protocols';
-<<<<<<< HEAD
 import { analyzeBlockPath } from '../protocol';
 import { GlobalContext } from '../interfaces/plugin';
 import { formatDigitalDate, formatDurationTerm, formatTimeDifference } from '../format';
 import { ViewExperimentWrapper } from './experiment-wrapper';
-=======
-import { ViewExecution } from './execution';
-import { DiagnosticsReport } from '../components/diagnostics-report';
-import { FileTabNav } from '../components/file-tab-nav';
 import { DraftDocument, DraftDocumentId, DraftDocumentSnapshot, DraftDocumentWatcher, DraftInstanceSnapshot } from '../app-backends/base';
 import { DraftLanguageAnalysis, HostDraftCompilerResult } from '../interfaces/draft';
 import { DocumentEditor } from '../components/document-editor';
@@ -63,7 +50,6 @@
     updated: boolean; // = Updated since the last start of a compilation.
   };
 }
->>>>>>> 5b8ed2e6
 
 
 export interface ViewDraftProps {
@@ -90,25 +76,14 @@
   inspectorOpen: boolean;
 }
 
-<<<<<<< HEAD
 export class ViewDraft extends Component<ViewDraftProps, ViewDraftState> {
   private experimentIdAwaitingRedirection: ExperimentId | null = null;
   private compilationController: AbortController | null = null;
-  private compilationPromise: Promise<DraftCompilation> | null = null;
+  private compilationPromise: Promise<HostDraftCompilerResult> | null = null;
   private controller = new AbortController();
   private pool = new Pool();
   private refTitleBar = createRef<TitleBar>();
-=======
-export class ViewDraft extends React.Component<ViewDraftProps, ViewDraftState> {
-  chipIdAwaitingRedirection: ChipId | null = null;
-  compilationController: AbortController | null = null;
-  compilationPromise: Promise<HostDraftCompilerResult> | null = null;
-  controller = new AbortController();
-  pool = new Pool();
-  refSplit = React.createRef<HTMLDivElement>();
-  refTitleBar = React.createRef<TitleBar>();
-  watcher: DraftDocumentWatcher;
->>>>>>> 5b8ed2e6
+  private watcher: DraftDocumentWatcher;
 
   constructor(props: ViewDraftProps) {
     super(props);
@@ -139,12 +114,7 @@
       compiling: true, // The draft will soon be compiling if it's readable.
       requesting: false,
       selectedBlockPath: null,
-<<<<<<< HEAD
-      // selectedBlockPath: [0, 0, 0, 0, 0],
-      // selectedBlockPath: [0],
-=======
       selectedDocumentId: entryDocument.id,
->>>>>>> 5b8ed2e6
       startModalOpen: false,
 
       draggedTrack: null,
@@ -213,10 +183,7 @@
     });
   }
 
-<<<<<<< HEAD
   override componentDidUpdate(prevProps: ViewDraftProps, prevState: ViewDraftState) {
-=======
-  componentDidUpdate(prevProps: ViewDraftProps, prevState: ViewDraftState) {
     let selectedDocumentItem = this.state.documentItems.find((item) => item.snapshot.id === this.state.selectedDocumentId)!;
     let prevSelectedDocumentItem = prevState.documentItems.find((item) => item.snapshot.id === selectedDocumentItem.snapshot.id);
 
@@ -229,7 +196,6 @@
       }
     }
 
->>>>>>> 5b8ed2e6
     // Trigger a compilation if the external revision changed.
     // if (prevProps.draft.revision && (this.props.draft.revision !== prevProps.draft.revision)) {
     //   this.pool.add(async () => {
@@ -282,43 +248,26 @@
 
     this.setState((state) => !state.compiling ? { compiling: true } : null);
 
-<<<<<<< HEAD
-    let promise = this.props.host.client.request({
-      type: 'compileDraft',
-      draft: {
-        id: this.props.draft.id,
-        documents: [
-          { id: '_',
-            contents: source,
-            owner: null,
-            path: 'draft.yml' }
-        ],
-        entryDocumentId: '_'
-      },
-      options: {
-        trusted: true
-      }
-    });
-=======
->>>>>>> 5b8ed2e6
 
     let documentItems: DocumentItem[] = this.state.documentItems;
     let result: HostDraftCompilerResult;
 
     while (true) {
-      result = await this.props.host.backend.compileDraft({
-        draft: {
-          id: this.props.draft.id,
-          documents: documentItems.map((item) => ({
-            id: item.snapshot.id,
-            contents: item.meta.updated
-              ? item.model!.getValue()
-              : null,
-            path: item.snapshot.path
-          }))
-        },
-        options: {
-          trusted: true
+      result = await this.props.host.client.request({
+        type: 'compileDraft',
+          draft: {
+            id: this.props.draft.id,
+            documents: documentItems.map((item) => ({
+              id: item.snapshot.id,
+              contents: item.meta.updated
+                ? item.model!.getValue()
+                : null,
+              path: item.snapshot.path
+            }))
+          },
+          options: {
+            trusted: true
+          }
         }
       });
 
@@ -330,19 +279,6 @@
         if (document) {
           await this.watcher.add(document.id);
 
-<<<<<<< HEAD
-      if (this.state.selectedBlockPath) {
-        let currentBlock = compilation.protocol?.root;
-
-        for (let key of this.state.selectedBlockPath) {
-          if (!currentBlock) {
-            this.setState({ selectedBlockPath: null });
-            break;
-          }
-
-          // let currentBlockImpl = getBlockImpl(currentBlock, this.globalContext);
-          // currentBlock = currentBlockImpl.getChild?.(currentBlock, key);
-=======
           addedDocument = true;
 
           documentItems.push({
@@ -355,16 +291,9 @@
               updated: false
             }
           });
->>>>>>> 5b8ed2e6
         }
       }
 
-<<<<<<< HEAD
-        if (!currentBlock) {
-          this.setState({ selectedBlockPath: null });
-        }
-      }
-=======
       if (addedDocument) {
         this.setState({ documentItems });
       } else {
@@ -374,7 +303,6 @@
 
     if (!compilationController.signal.aborted) {
       this.compilationController = null;
->>>>>>> 5b8ed2e6
     }
 
     this.setState({
@@ -385,31 +313,26 @@
       compiling: false
     });
 
-    return result;
-
-    //   // TODO: Improve
-    //   if (this.state.selectedBlockPath) {
-    //     let block = compilation.protocol?.root;
-
-    //     for (let key of this.state.selectedBlockPath) {
-    //       if (!block) {
-    //         this.setState({ selectedBlockPath: null });
-    //         break;
-    //       }
-
-    //       let unit = this.props.host.units[block.namespace];
-    //       block = unit.getChildBlock?.(block, key);
-    //     }
-
-    //     if (!block) {
-    //       this.setState({ selectedBlockPath: null });
-    //     }
-    //   }
-
-    //   // if (options.global) {
-    //   //   await this.props.app.saveDraftCompilation(this.props.draft, compilation);
-    //   // }
-    // }
+    // return result;
+
+      if (this.state.selectedBlockPath) {
+        let currentBlock = compilation.protocol?.root;
+
+        for (let key of this.state.selectedBlockPath) {
+          if (!currentBlock) {
+            this.setState({ selectedBlockPath: null });
+            break;
+          }
+
+          // let currentBlockImpl = getBlockImpl(currentBlock, this.globalContext);
+          // currentBlock = currentBlockImpl.getChild?.(currentBlock, key);
+        }
+
+        if (!currentBlock) {
+          this.setState({ selectedBlockPath: null });
+        }
+      }
+    }
 
     // return compilation;
   }
@@ -428,27 +351,9 @@
   }
 
 
-<<<<<<< HEAD
   override render() {
-    let component: React.ReactNode;
-    let subtitle: React.ReactNode | null = null;
-    let subtitleVisible = false;
-
-    let globalContext: GlobalContext = {
-      app: this.props.app,
-      host: this.props.host,
-      pool: this.pool
-    };
-
-    if (!this.props.draft.readable && !this.state.requesting) {
-      component = (
-        <div className={util.formatClass(viewStyles.contents, viewStyles.blankOuter)}>
-          <div className={viewStyles.blankInner}>
-            <p>Please grant read and write permissions on this file to continue.</p>
-=======
-  render() {
-    // let component;
-    // let subtitle: string | null = null;
+    // let component: React.ReactNode;
+    // let subtitle: React.ReactNode | null = null;
     // let subtitleVisible = false;
 
     // if (!this.props.draft.readable && !this.state.requesting) {
@@ -503,56 +408,44 @@
     //     subtitle = null;
     //   }
     // }
->>>>>>> 5b8ed2e6
 
     let selectedDocumentItem = this.state.documentItems.find((item) => item.snapshot.id === this.state.selectedDocumentId)!;
 
     let subtitle = null;
     let subtitleVisible = false;
 
+    let globalContext: GlobalContext = {
+      app: this.props.app,
+      host: this.props.host,
+      pool: this.pool
+    };
+
     if (!selectedDocumentItem.snapshot.readable) {
+    // if (!this.props.draft.readable && !this.state.requesting) {
+      component = (
+        <div className={util.formatClass(viewStyles.contents, viewStyles.blankOuter)}>
+          <div className={viewStyles.blankInner}>
+            <p>Please grant read and write permissions on this file to continue.</p>
+
+            <div className={viewStyles.blankActions}>
+              <Button onClick={() => {
+                this.pool.add(async () => {
+                  await this.props.draft.item.request!();
+
+                  // if (this.props.draft.item.readable) {
+                  //   this.pool.add(async () => {
+                  //     await this.compile({ global: true });
+                  //   });
+                  // }
+                });
+              }}>Open protocol</Button>
+            </div>
+          </div>
+        </div>
+      );
+
       subtitle = 'Permission required';
       subtitleVisible = true;
-<<<<<<< HEAD
-    } else if (this.state.requesting || (this.props.draft.revision === 0)) {
-      component = (
-        <div className={viewStyles.contents} />
-      );
-    } else {
-      let summary = (
-        <FilledDraftSummary
-          compiling={this.state.compiling}
-          compilation={this.state.compilation}
-          context={globalContext}
-          onStart={() => {
-            this.setState({ startModalOpen: true });
-          }} />
-      );
-
-      component = (
-        <div className={util.formatClass(viewStyles.contents, editorStyles.root)} tabIndex={-1} onKeyDown={(event) => {
-          switch (event.key) {
-            case 'Escape':
-              if (this.state.selectedBlockPath) {
-                this.setState({
-                  selectedBlockPath: null
-                });
-              } else if (this.state.inspectorOpen) {
-                this.setState({
-                  inspectorOpen: false
-                });
-              }
-
-              break;
-
-            default:
-              return;
-          }
-
-          event.stopPropagation();
-        }}>
-          {this.state.startModalOpen && (
-=======
     } else if (selectedDocumentItem.snapshot.lastModified !== null) {
       let lastModified = selectedDocumentItem.snapshot.lastModified;
 
@@ -584,7 +477,6 @@
           ref={this.refTitleBar} />
         <div className={util.formatClass(viewStyles.contents, editorStyles.root)}>
           {/* {this.state.startModalOpen && (
->>>>>>> 5b8ed2e6
             <StartProtocolModal
               host={this.props.host}
               onCancel={() => void this.setState({ startModalOpen: false })}
@@ -687,61 +579,6 @@
                     {/* summary={!this.state.graphOpen ? summary : null} /> */}
                 </div>
               ) },
-<<<<<<< HEAD
-              { onToggle: (graphOpen) => void this.setState({ graphOpen }),
-                open: this.state.graphOpen,
-                component: (
-                  <ErrorBoundary>
-                    <GraphEditor
-                      app={this.props.app}
-                      host={this.props.host}
-                      protocolRoot={this.state.compilation?.protocol?.root ?? null}
-                      selectBlock={this.selectBlock.bind(this)}
-                      selection={this.state.selectedBlockPath && {
-                        blockPath: this.state.selectedBlockPath,
-                        observed: false
-                      }}
-                      summary={summary} />
-                  </ErrorBoundary>
-                ) },
-              { nominalSize: CSS.px(400),
-                onToggle: (inspectorOpen) => void this.setState({ inspectorOpen }),
-                open: this.state.inspectorOpen,
-                component: (
-                  <div>
-                    <TabNav
-                      activeEntryId={this.state.inspectorEntryId}
-                      setActiveEntryId={(id) => void this.setState({ inspectorEntryId: id })}
-                      entries={[
-                        { id: 'inspector',
-                          label: 'Inspector',
-                          shortcut: 'E',
-                          contents: () => (
-                            this.state.compilation?.protocol
-                              ? (
-                                <ErrorBoundary>
-                                  <BlockInspector
-                                    app={this.props.app}
-                                    blockPath={this.state.selectedBlockPath}
-                                    host={this.props.host}
-                                    location={null}
-                                    protocol={this.state.compilation!.protocol}
-                                    selectBlock={this.selectBlock.bind(this)} />
-                                </ErrorBoundary>
-                              )
-                              : <div />
-                          ) },
-                        { id: 'report',
-                          label: 'Report',
-                          shortcut: 'R',
-                          contents: () => (
-                            <DiagnosticsReport
-                              analysis={this.state.compilation?.analysis ?? null} />
-                          ) }
-                      ]} />
-                  </div>
-                ) }
-=======
               // { onToggle: (graphOpen) => void this.setState({ graphOpen }),
               //   open: this.state.graphOpen,
               //   component: (
@@ -782,7 +619,6 @@
               //         ]} />
               //     </div>
               //   ) }
->>>>>>> 5b8ed2e6
             ]} />
           <div className={editorStyles.infobarRoot}>
             <div className={editorStyles.infobarLeft}>
@@ -796,48 +632,6 @@
             </div>
           </div>
         </div>
-<<<<<<< HEAD
-      );
-
-
-      if (this.props.draft.lastModified) {
-        let lastModified = this.props.draft.lastModified;
-
-        subtitle = (
-          <TimeSensitive
-            contents={() => {
-              let delta = Date.now() - lastModified;
-
-              return (delta < 5e3)
-                ? 'Just saved'
-                : `Last saved ${formatTimeDifference(-delta)}`;
-              }
-            }
-            interval={1e3} />
-        );
-      } else {
-        subtitle = null;
-      }
-    }
-
-    return (
-      <main className={viewStyles.root}>
-        <TitleBar
-          title={this.state.compilation?.protocol?.name ?? this.props.draft.name ?? '[Untitled]'}
-          subtitle={subtitle}
-          subtitleVisible={subtitleVisible}
-          tools={[{
-            id: 'inspector',
-            active: this.state.inspectorOpen,
-            icon: 'view_week',
-            onClick: () => {
-              this.setState({ inspectorOpen: !this.state.inspectorOpen });
-            }
-          }]}
-          ref={this.refTitleBar} />
-        {component}
-=======
->>>>>>> 5b8ed2e6
       </main>
     );
   }
