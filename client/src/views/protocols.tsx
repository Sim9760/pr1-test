import * as React from 'react';

import viewStyles from '../../styles/components/view.module.scss';

import type { Application } from '../application';
import type { Host } from '../host';
import type { Draft, DraftId, DraftPrimitive } from '../draft';
import { ContextMenuArea, ContextMenuAreaProps } from '../components/context-menu-area';
import { Icon } from '../components/icon';
import { TitleBar } from '../components/title-bar';
import * as util from '../util';
import { Pool } from '../util';
import { analyzeProtocol } from '../analysis';
import { formatDuration } from '../format';
import { ViewProps } from '../interfaces/view';
import { BaseUrl } from '../constants';
import { ViewDraft } from './draft';

import { Button } from '../components/button';


const rtf = new Intl.RelativeTimeFormat('en', {
  localeMatcher: 'best fit',
  numeric: 'auto',
  style: 'long'
});


export class ViewDrafts extends React.Component<ViewProps, {}> {
  pool = new Pool();

  render() {
    let documents = this.props.app.state.documents;
    let drafts = Object.values(this.props.app.state.drafts);

    return (
      <main className={viewStyles.root}>
        <TitleBar title="Protocols" />
        <div className={util.formatClass(viewStyles.contents, viewStyles.legacy)}>
          <header className="header header--1">
            <h1>Protocols</h1>
          </header>

          <div className="lproto-container">
            <header className="header header--2">
              <h2>All protocols</h2>
              <div className="actions">
                <Button onClick={() => {
                  this.pool.add(async () => {
                    let draftId = await this.props.app.createDraft({ directory: false });

                    if (draftId) {
                      ViewDraft.navigate(draftId);
                    }
                  });
                }}>New file</Button>
                <Button onClick={() => {
                  this.pool.add(async () => {
                    let draftId = await this.props.app.queryDraft({ directory: false });

                    if (draftId) {
                      ViewDraft.navigate(draftId);
                    }
                  });
<<<<<<< HEAD
                }}>Open file</Button>
=======
                }}>Open file</button>
                <button type="button" className="btn" onClick={() => {
                  this.pool.add(async () => {
                    let draftId = await this.props.app.queryDraft({ directory: true });

                    if (draftId) {
                      ViewDraft.navigate(draftId);
                    }
                  });
                }}>Open directory</button>
>>>>>>> 5b8ed2e6
              </div>
            </header>

            <div className="lproto-list">
              {drafts.map((draft) => {
                // let analysis = draft.compilation?.protocol && analyzeProtocol(draft.compilation.protocol);
                let entryDocument = documents[draft.entryDocumentId];

                return (
                  <DraftEntry
                    href={`${BaseUrl}/draft/${draft.id}`}
                    name={draft.name ?? '[Untitled]'}
                    properties={[
                      { id: 'location', label: entryDocument.path.join('/'), icon: 'description' }
                      // ...(draft.item.locationInfo
                      //   ? [{ id: 'location', label: draft.item.locationInfo.name, icon: { directory: 'folder', file: 'description' }[draft.item.locationInfo.type] }]
                      //   : []),
                      // ...(draft.lastModified
                      //   ? [{ id: 'lastModified', label: 'Last modified ' + rtf.format(Math.round((draft.item.lastModified - Date.now()) / 3600e3 / 24), 'day'), icon: 'calendar_today' }]
                      //   : []),

                      // ...(draft.compilation
                      //   ? [analysis
                      //     ? { id: 'display', label: formatDuration(analysis.done.time), icon: 'schedule' }
                      //     : { id: 'status', label: 'Error', icon: 'error' }]
                      //   : [])
                    ]}
                    createMenu={() => [
                      // { id: 'chip', name: 'Open chip', icon: 'memory' },
                      // { id: 'duplicate', name: 'Duplicate', icon: 'file_copy' },
                      // { id: '_divider', type: 'divider' },
                      // { id: 'archive', name: 'Archive', icon: 'archive' },
                      // { id: 'open-readonly', name: 'Open in read-only mode' },
                      // { id: '_divider1', type: 'divider' },
                      { id: 'reveal', name: 'Reveal in explorer', icon: 'folder_open', disabled: !entryDocument.model.reveal },
                      { id: 'open', name: 'Open in external editor', icon: 'code', disabled: !entryDocument.model.open },
                      { id: '_divider2', type: 'divider' },
                      // { id: 'download', name: 'Download', icon: 'download', disabled: true },
                      { id: 'save', name: 'Save as...', icon: 'save', disabled: true },
                      { id: '_divider3', type: 'divider' },
                      { id: 'remove', name: 'Remove from list', icon: 'highlight_off' }
                    ]}
                    onSelect={(path) => {
                      switch (path.first()) {
                        case 'remove': {
                          this.pool.add(async () => {
                            await this.props.app.deleteDraft(draft.id);
                          });

                          break;
                        }

                        case 'open': {
                          this.pool.add(async () => {
                            await entryDocument.model.open!();
                          });

                          break;
                        }

                        case 'reveal': {
                          this.pool.add(async () => {
                            await entryDocument.model.reveal!();
                          });

                          break;
                        }
                      }
                    }}
                    key={draft.id} />
                );
              })}
            </div>
          </div>
        </div>
      </main>
    );
  }


  static navigate() {
    return navigation.navigate(`${BaseUrl}/draft`);
  }

  static routes = [
    { id: '_', pattern: '/draft' }
  ];
}


export function DraftEntry(props: ContextMenuAreaProps & {
  disabled?: unknown;
  href?: string | null;
  name: string;
  properties: {
    id: string;
    label: string;
    icon: string;
  }[];
}) {
  let contents = (
    <>
      <div className="lproto-label">{props.name}</div>
      <div className="lproto-property-list">
        {props.properties.map((property) => (
          <div className="lproto-property-item" key={property.id}>
            <Icon name={property.icon} />
            <div className="lproto-property-label">{property.label}</div>
          </div>
        ))}
      </div>
      {!props.disabled && (
        <div className="lproto-action">
          <Icon name="arrow_forward" />
        </div>
      )}
    </>
  );

  return (
    <ContextMenuArea
      createMenu={props.createMenu}
      onSelect={props.onSelect}>
      {props.href
        ? <a href={props.href} className="lproto-entry">{contents}</a>
        : <div className="lproto-entry">{contents}</div>}
    </ContextMenuArea>
  );
}<|MERGE_RESOLUTION|>--- conflicted
+++ resolved
@@ -62,11 +62,8 @@
                       ViewDraft.navigate(draftId);
                     }
                   });
-<<<<<<< HEAD
                 }}>Open file</Button>
-=======
-                }}>Open file</button>
-                <button type="button" className="btn" onClick={() => {
+                <Button onClick={() => {
                   this.pool.add(async () => {
                     let draftId = await this.props.app.queryDraft({ directory: true });
 
@@ -74,8 +71,7 @@
                       ViewDraft.navigate(draftId);
                     }
                   });
-                }}>Open directory</button>
->>>>>>> 5b8ed2e6
+                }}>Open directory</Button>
               </div>
             </header>
 
