import * as React from 'react';

import type { Application, Route } from '../application';
import type { Host } from '../host';
import type { Draft, DraftId, DraftPrimitive } from '../draft';
import { ContextMenuArea, ContextMenuAreaProps } from '../components/context-menu-area';
import { Icon } from '../components/icon';
import { TitleBar } from '../components/title-bar';
import * as util from '../util';
import { Pool } from '../util';
import { analyzeProtocol } from '../analysis';
import { formatDuration } from '../format';

import viewStyles from '../../styles/components/view.module.scss';


const rtf = new Intl.RelativeTimeFormat('en', {
  localeMatcher: 'best fit',
  numeric: 'auto',
  style: 'long'
});


export interface ViewProtocolsProps {
  app: Application;
  drafts: Record<DraftId, Draft>;
  host: Host;
  setRoute(route: Route): void;
}

export class ViewProtocols extends React.Component<ViewProtocolsProps> {
  pool = new Pool();

  render() {
    let drafts = Object.values(this.props.drafts);

    return (
      <main className={viewStyles.root}>
        <TitleBar title="Protocols" />
        <div className={util.formatClass(viewStyles.contents, viewStyles.legacy)}>
          <header className="header header--1">
            <h1>Protocols</h1>
          </header>

<<<<<<< HEAD
          <div className="lproto-container">
            <header className="header header--2">
              <h2>All protocols</h2>
              <div className="actions">
                <button type="button" className="btn" onClick={() => {
                  this.pool.add(async () => {
                    let draftId = await this.props.app.createDraft({ directory: false });
=======
          <div className="lproto-list">
            {drafts.map((draft) => {
              // let analysis = draft.compilation?.protocol && analyzeProtocol(draft.compilation.protocol);

              return (
                <DraftEntry
                  name={draft.name ?? '[Untitled]'}
                  properties={[
                    ...(draft.item.locationInfo
                      ? [{ id: 'location', label: draft.item.locationInfo.name, icon: { directory: 'folder', file: 'description' }[draft.item.locationInfo.type] }]
                      : []),
                    ...(draft.item.lastModified
                      ? [{ id: 'lastModified', label: 'Last modified ' + rtf.format(Math.round((draft.item.lastModified - Date.now()) / 3600e3 / 24), 'day'), icon: 'calendar_today' }]
                      : []),
                    // ...(draft.compilation
                    //   ? [analysis
                    //     ? { id: 'display', label: formatDuration(analysis.done.time), icon: 'schedule' }
                    //     : { id: 'status', label: 'Error', icon: 'error' }]
                    //   : [])
                  ]}
                  createMenu={() => [
                    // { id: 'chip', name: 'Open chip', icon: 'memory' },
                    // { id: 'duplicate', name: 'Duplicate', icon: 'file_copy' },
                    // { id: '_divider', type: 'divider' },
                    // { id: 'archive', name: 'Archive', icon: 'archive' },
                    // { id: 'open-readonly', name: 'Open in read-only mode' },
                    // { id: '_divider1', type: 'divider' },
                    { id: 'reveal', name: 'Reveal in explorer', icon: 'folder_open', disabled: !draft.item.revealFile },
                    { id: 'open', name: 'Open in external editor', icon: 'code', disabled: !draft.item.openFile },
                    { id: '_divider2', type: 'divider' },
                    // { id: 'download', name: 'Download', icon: 'download', disabled: true },
                    { id: 'save', name: 'Save as...', icon: 'save', disabled: true },
                    { id: '_divider3', type: 'divider' },
                    { id: 'remove', name: 'Remove from list', icon: 'highlight_off' }
                  ]}
                  onClick={() => {
                    this.props.setRoute(['protocol', draft.id, 'overview']);
                  }}
                  onSelect={(path) => {
                    switch (path.first()) {
                      case 'remove': {
                        this.pool.add(async () => {
                          await this.props.app.deleteDraft(draft.id);
                        });

                        break;
                      }

                      case 'open': {
                        this.pool.add(async () => {
                          await draft.item.openFile!();
                        });

                        break;
                      }

                      case 'reveal': {
                        this.pool.add(async () => {
                          await draft.item.revealFile!();
                        });
>>>>>>> 0142d6a5

                    if (draftId) {
                      this.props.setRoute(['protocol', draftId, 'overview']);
                    }
                  });
                }}>New file</button>
                <button type="button" className="btn" onClick={() => {
                  this.pool.add(async () => {
                    let draftId = await this.props.app.loadDraft({ directory: false });

                    if (draftId) {
                      this.props.setRoute(['protocol', draftId, 'overview']);
                    }
                  });
                }}>Open file</button>
              </div>
            </header>

            <div className="lproto-list">
              {drafts.map((draft) => {
                let analysis = draft.compilation?.protocol && analyzeProtocol(draft.compilation.protocol);

                return (
                  <DraftEntry
                    name={draft.name ?? '[Untitled]'}
                    properties={[
                      ...(draft.item.locationInfo
                        ? [{ id: 'location', label: draft.item.locationInfo.name, icon: { directory: 'folder', file: 'description' }[draft.item.locationInfo.type] }]
                        : []),
                      ...(draft.item.lastModified
                        ? [{ id: 'lastModified', label: 'Last modified ' + rtf.format(Math.round((draft.item.lastModified - Date.now()) / 3600e3 / 24), 'day'), icon: 'calendar_today' }]
                        : []),
                      ...(draft.compilation
                        ? [analysis
                          ? { id: 'display', label: formatDuration(analysis.done.time), icon: 'schedule' }
                          : { id: 'status', label: 'Error', icon: 'error' }]
                        : [])
                    ]}
                    createMenu={() => [
                      // { id: 'chip', name: 'Open chip', icon: 'memory' },
                      // { id: 'duplicate', name: 'Duplicate', icon: 'file_copy' },
                      // { id: '_divider', type: 'divider' },
                      // { id: 'archive', name: 'Archive', icon: 'archive' },
                      // { id: 'open-readonly', name: 'Open in read-only mode' },
                      // { id: '_divider1', type: 'divider' },
                      { id: 'reveal', name: 'Reveal in explorer', icon: 'folder_open', disabled: !draft.item.revealFile },
                      { id: 'open', name: 'Open in external editor', icon: 'code', disabled: !draft.item.openFile },
                      { id: '_divider2', type: 'divider' },
                      // { id: 'download', name: 'Download', icon: 'download', disabled: true },
                      { id: 'save', name: 'Save as...', icon: 'save', disabled: true },
                      { id: '_divider3', type: 'divider' },
                      { id: 'remove', name: 'Remove from list', icon: 'highlight_off' }
                    ]}
                    onClick={() => {
                      this.props.setRoute(['protocol', draft.id, 'overview']);
                    }}
                    onSelect={(path) => {
                      switch (path.first()) {
                        case 'remove': {
                          this.pool.add(async () => {
                            await this.props.app.deleteDraft(draft.id);
                          });

                          break;
                        }

                        case 'open': {
                          this.pool.add(async () => {
                            await draft.item.openFile!();
                          });

                          break;
                        }

                        case 'reveal': {
                          this.pool.add(async () => {
                            await draft.item.revealFile!();
                          });

                          break;
                        }
                      }
                    }}
                    key={draft.id} />
                );
              })}
            </div>
          </div>
        </div>
      </main>
    );
  }
}


export function DraftEntry(props: ContextMenuAreaProps & {
  disabled?: unknown;
  name: string;
  properties: {
    id: string;
    label: string;
    icon: string;
  }[];
  onClick?(event: React.SyntheticEvent): void;
}) {
  let contents = (
    <>
      <div className="lproto-label">{props.name}</div>
      <div className="lproto-property-list">
        {props.properties.map((property) => (
          <div className="lproto-property-item" key={property.id}>
            <Icon name={property.icon} />
            <div className="lproto-property-label">{property.label}</div>
          </div>
        ))}
      </div>
      {!props.disabled && (
        <div className="lproto-action">
          <Icon name="arrow_forward" />
        </div>
      )}
    </>
  );

  return (
    <ContextMenuArea
      createMenu={props.createMenu}
      onSelect={props.onSelect}>
      {!props.disabled
        ? <button type="button" className="lproto-entry" onClick={props.onClick}>{contents}</button>
        : <div className="lproto-entry">{contents}</div>}
    </ContextMenuArea>
  );
}<|MERGE_RESOLUTION|>--- conflicted
+++ resolved
@@ -42,7 +42,6 @@
             <h1>Protocols</h1>
           </header>
 
-<<<<<<< HEAD
           <div className="lproto-container">
             <header className="header header--2">
               <h2>All protocols</h2>
@@ -50,68 +49,6 @@
                 <button type="button" className="btn" onClick={() => {
                   this.pool.add(async () => {
                     let draftId = await this.props.app.createDraft({ directory: false });
-=======
-          <div className="lproto-list">
-            {drafts.map((draft) => {
-              // let analysis = draft.compilation?.protocol && analyzeProtocol(draft.compilation.protocol);
-
-              return (
-                <DraftEntry
-                  name={draft.name ?? '[Untitled]'}
-                  properties={[
-                    ...(draft.item.locationInfo
-                      ? [{ id: 'location', label: draft.item.locationInfo.name, icon: { directory: 'folder', file: 'description' }[draft.item.locationInfo.type] }]
-                      : []),
-                    ...(draft.item.lastModified
-                      ? [{ id: 'lastModified', label: 'Last modified ' + rtf.format(Math.round((draft.item.lastModified - Date.now()) / 3600e3 / 24), 'day'), icon: 'calendar_today' }]
-                      : []),
-                    // ...(draft.compilation
-                    //   ? [analysis
-                    //     ? { id: 'display', label: formatDuration(analysis.done.time), icon: 'schedule' }
-                    //     : { id: 'status', label: 'Error', icon: 'error' }]
-                    //   : [])
-                  ]}
-                  createMenu={() => [
-                    // { id: 'chip', name: 'Open chip', icon: 'memory' },
-                    // { id: 'duplicate', name: 'Duplicate', icon: 'file_copy' },
-                    // { id: '_divider', type: 'divider' },
-                    // { id: 'archive', name: 'Archive', icon: 'archive' },
-                    // { id: 'open-readonly', name: 'Open in read-only mode' },
-                    // { id: '_divider1', type: 'divider' },
-                    { id: 'reveal', name: 'Reveal in explorer', icon: 'folder_open', disabled: !draft.item.revealFile },
-                    { id: 'open', name: 'Open in external editor', icon: 'code', disabled: !draft.item.openFile },
-                    { id: '_divider2', type: 'divider' },
-                    // { id: 'download', name: 'Download', icon: 'download', disabled: true },
-                    { id: 'save', name: 'Save as...', icon: 'save', disabled: true },
-                    { id: '_divider3', type: 'divider' },
-                    { id: 'remove', name: 'Remove from list', icon: 'highlight_off' }
-                  ]}
-                  onClick={() => {
-                    this.props.setRoute(['protocol', draft.id, 'overview']);
-                  }}
-                  onSelect={(path) => {
-                    switch (path.first()) {
-                      case 'remove': {
-                        this.pool.add(async () => {
-                          await this.props.app.deleteDraft(draft.id);
-                        });
-
-                        break;
-                      }
-
-                      case 'open': {
-                        this.pool.add(async () => {
-                          await draft.item.openFile!();
-                        });
-
-                        break;
-                      }
-
-                      case 'reveal': {
-                        this.pool.add(async () => {
-                          await draft.item.revealFile!();
-                        });
->>>>>>> 0142d6a5
 
                     if (draftId) {
                       this.props.setRoute(['protocol', draftId, 'overview']);
@@ -132,7 +69,7 @@
 
             <div className="lproto-list">
               {drafts.map((draft) => {
-                let analysis = draft.compilation?.protocol && analyzeProtocol(draft.compilation.protocol);
+                // let analysis = draft.compilation?.protocol && analyzeProtocol(draft.compilation.protocol);
 
                 return (
                   <DraftEntry
@@ -144,11 +81,11 @@
                       ...(draft.item.lastModified
                         ? [{ id: 'lastModified', label: 'Last modified ' + rtf.format(Math.round((draft.item.lastModified - Date.now()) / 3600e3 / 24), 'day'), icon: 'calendar_today' }]
                         : []),
-                      ...(draft.compilation
-                        ? [analysis
-                          ? { id: 'display', label: formatDuration(analysis.done.time), icon: 'schedule' }
-                          : { id: 'status', label: 'Error', icon: 'error' }]
-                        : [])
+                      // ...(draft.compilation
+                      //   ? [analysis
+                      //     ? { id: 'display', label: formatDuration(analysis.done.time), icon: 'schedule' }
+                      //     : { id: 'status', label: 'Error', icon: 'error' }]
+                      //   : [])
                     ]}
                     createMenu={() => [
                       // { id: 'chip', name: 'Open chip', icon: 'memory' },
