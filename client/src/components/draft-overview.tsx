--- conflicted
+++ resolved
@@ -1,21 +1,15 @@
 import { setIn } from 'immutable';
 import * as React from 'react';
 
-<<<<<<< HEAD
 import type { Route } from '../application';
-import type { Draft } from '../draft';
+import type { Draft, DraftCompilation } from '../draft';
 import { Chip, ChipCondition, ChipId, ProtocolLocation } from '../backends/common';
-=======
-import type { Host, Route } from '../application';
-import type { Draft, DraftCompilation } from '../draft';
-import { ChipId, ProtocolLocation } from '../backends/common';
->>>>>>> 6cd3e6a5
 import { Icon } from '../components/icon';
 import { ProtocolOverview } from '../components/protocol-overview';
 import { ProtocolTimeline } from '../components/protocol-timeline';
 import { TextEditor } from '../components/text-editor';
 import { Host } from '../host';
-import { Codes, Units } from '../units';
+import { Codes } from '../units';
 import * as util from '../util';
 import { Pool } from '../util';
 import { getChipMetadata } from '../backends/misc';
@@ -65,14 +59,10 @@
   }
 
   render() {
-<<<<<<< HEAD
     let chips = (
       Object.values(this.props.host.state.chips)
         .filter((chip) => chip.condition === ChipCondition.Ok)
     ) as Chip[];
-    let protocol = this.props.draft.compiled?.protocol;
-=======
-    let chips = Object.values(this.props.host.state.chips);
 
     if (!this.props.compilation) {
       // The initial compilation is loading.
@@ -82,7 +72,6 @@
     }
 
     let protocol = this.props.compilation.protocol;
->>>>>>> 6cd3e6a5
 
     let plan = this.state.plan;
     let chip = plan.context && (this.props.host.state.chips[plan.context.chipId] as Chip);
@@ -179,14 +168,14 @@
                   <div className="pconfig-submit">
                     <button type="button" className="btn" onClick={() => {
                       this.pool.add(async () => {
-                        let blob = await this.props.draft.item.getMainFile();
-
-                        if (blob !== null) {
+                        let source = await this.props.draft.item.source;
+
+                        if (source !== null) {
                           await this.props.host.backend.startPlan({
                             chipId: plan.context!.chipId,
                             data: plan.context!.data,
                             location: plan.location,
-                            source: await blob.text()
+                            source
                           });
 
                           this.props.setRoute(['chip', plan.context!.chipId, 'protocol']);
