--- conflicted
+++ resolved
@@ -3,12 +3,9 @@
 
 import type { Point, RectSurface, Size } from '../geometry';
 import type { GraphRenderSettings } from '../components/graph-editor';
-<<<<<<< HEAD
-import type { GlobalContext } from './plugin';
-=======
 import type { Host } from '../host';
 import type { UnitContext } from './unit';
->>>>>>> 5b8ed2e6
+import type { GlobalContext } from './plugin';
 
 
 export interface ProtocolBlockGraphRendererNodeInfo {
