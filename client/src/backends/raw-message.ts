<<<<<<< HEAD
import { BackendCommon, ChipId, ProtocolLocation } from './common';
import type { Draft } from '../draft';
=======
import { BackendCommon, Chip, ChipId, ControlNamespace, HostState, ProtocolLocation } from './common';
import type { Draft, DraftCompilation, DraftId } from '../draft';
>>>>>>> 6cd3e6a5
import type { Codes, UnitNamespace } from '../units';
import { DraftItem } from '../app-backends/base';


export abstract class RawMessageBackend extends BackendCommon {
  protected abstract _request(request: unknown): Promise<unknown>;


  async command<T>(options: { chipId: ChipId; command: T; namespace: UnitNamespace; }) {
    await this._request({
      type: 'command',
      chipId: options.chipId,
      command: options.command,
      namespace: options.namespace
    });
  }

  async compileDraft(options: {
    draftId: DraftId;
    source: string;
  }) {
    console.log('[FS] Compile');

    return await this._request({
      type: 'compileDraft',
      draftId: options.draftId,
      source: options.source
    }) as DraftCompilation;
  }

  async createChip() {
    return await this._request({
      type: 'createChip'
    }) as { chipId: ChipId; };
  }

  async deleteChip(chipId: ChipId) {
    await this._request({
      type: 'deleteChip',
      chipId
    });
  }

  async createDraftSample() {
    return await this._request({
      type: 'createDraftSample'
    }) as string;
  }

  async instruct<T>(instruction: T) {
    await this._request({
      type: 'instruct',
      instruction
    });
  }

  async pause(chipId: string, options: { neutral: boolean; }) {
    await this._request({
      type: 'pause',
      chipId,
      options
    });
  }

  async reloadUnits() {
    await this._request({
      type: 'reloadUnits'
    });
  }

  async resume(chipId: string) {
    await this._request({
      type: 'resume',
      chipId
    });
  }

  async setChipMetadata(chipId: string, value: Partial<{ description: string | null; name: string; }>): Promise<void> {
    await this._request({
      type: 'setChipMetadata',
      chipId,
      value
    });
  }

  async setLocation(chipId: string, location: ProtocolLocation) {
    await this._request({
      type: 'setLocation',
      chipId,
      location
    });
  }

  async skipSegment(chipId: ChipId, segmentIndex: number, processState?: object) {
    await this._request({
      type: 'skipSegment',
      chipId,
      processState: processState ?? null,
      segmentIndex
    });
  }

  async startPlan(options: {
    chipId: string;
    data: Codes;
    location: ProtocolLocation;
    source: string;
  }) {
    await this._request({
      type: 'startPlan',
      chipId: options.chipId,
      data: options.data,
      location: options.location,
      source: options.source
    });
  }
}<|MERGE_RESOLUTION|>--- conflicted
+++ resolved
@@ -1,12 +1,6 @@
-<<<<<<< HEAD
 import { BackendCommon, ChipId, ProtocolLocation } from './common';
-import type { Draft } from '../draft';
-=======
-import { BackendCommon, Chip, ChipId, ControlNamespace, HostState, ProtocolLocation } from './common';
-import type { Draft, DraftCompilation, DraftId } from '../draft';
->>>>>>> 6cd3e6a5
+import type { DraftCompilation, DraftId } from '../draft';
 import type { Codes, UnitNamespace } from '../units';
-import { DraftItem } from '../app-backends/base';
 
 
 export abstract class RawMessageBackend extends BackendCommon {
