import type { BaseBackend } from './base';
<<<<<<< HEAD
import type { Draft as AppDraft } from '../draft';
import type { Codes, ExecutorStates, ProtocolData, SegmentData, Unit, UnitInfo, UnitNamespace } from '../units';
=======
import type { DraftItem } from '../app-backends/base';
import type { Draft as AppDraft, DraftCompilation } from '../draft';
import type { Codes, ExecutorStates, OperatorLocationData, ProtocolData, SegmentData, Unit, UnitInfo, UnitNamespace } from '../units';
>>>>>>> 6cd3e6a5


export abstract class BackendCommon implements BaseBackend {
  private _listeners: Set<() => void> = new Set();

  abstract closed: Promise<void>;
  abstract state: HostState;

  async close(): Promise<void> { }
  async sync(): Promise<void> { }
  async start(): Promise<void> { }

  onUpdate(listener: () => void, options?: { signal?: AbortSignal; }) {
    this._listeners.add(listener);

    options?.signal?.addEventListener('abort', () => {
      this._listeners.delete(listener);
    });
  }

  protected _update() {
    for (let listener of this._listeners) {
      listener();
    }
  }

  abstract command<T>(options: { chipId: ChipId; command: T; namespace: UnitNamespace; }): Promise<void>;
  abstract compileDraft(options: {
    draftId: DraftId;
    source: string;
  }): Promise<DraftCompilation>;
  abstract createChip(): Promise<{ chipId: ChipId; }>;
  abstract deleteChip(chipId: ChipId): Promise<void>;
  abstract createDraftSample(): Promise<string>;
  abstract instruct<T>(instruction: T): Promise<void>;
  abstract pause(chipId: ChipId, options: { neutral: boolean; }): Promise<void>;
  abstract reloadUnits(): Promise<void>;
  abstract resume(chipId: ChipId): Promise<void>;
  abstract setLocation(chipId: ChipId, location: ProtocolLocation): Promise<void>;
  abstract skipSegment(chipId: ChipId, segmentIndex: number, processState?: object): Promise<void>;
  abstract startPlan(options: {
    chipId: ChipId;
    data: Codes;
    location: ProtocolLocation;
    source: string;
  }): Promise<void>;

  abstract loadUnit(unitInfo: UnitInfo): Promise<Unit<unknown, unknown>>;
}

export type BackendAuthAgentSpec = {
  type: 'password';
  description: string;
};


export type ChipId = string;
export type DeviceId = string;
export type DraftId = string;
export type HostId = string;

export interface Device {
  id: DeviceId;
  name: string;
}


export interface Chip {
  id: ChipId;
  condition: ChipCondition.Ok;
  master: Master | null;
  runners: Record<UnitNamespace, unknown>;
}

export type GeneralChip = Chip | PartialChip | ObsoleteChip | CorruptedChip;

export interface PartialChip {
  id: ChipId;
  condition: ChipCondition.Unsuitable | ChipCondition.Unsupported;
}

export interface CorruptedChip {
  id: ChipId;
  condition: ChipCondition.Corrupted;
}

export interface ObsoleteChip {
  id: ChipId;
  condition: ChipCondition.Obsolete;
}


export enum ChipCondition {
  Ok = 0,
  Unsuitable = 1,
  Unsupported = 2,
  Obsolete = 3,
  Corrupted = 4
}


export interface Draft {
  id: DraftId;
  errors: {
    message: string;
    range: [number, number];
  }[];
  protocol: Protocol | null;
  source: string;
}


export interface Master {
  entries: MasterEntry[];
  protocol: Protocol;
}

export interface MasterEntry {
  error: string | null;
  paused: boolean;
  processState: { progress: number; };
  segmentIndex: number;
  time: number;
}


export interface Protocol {
  name: string | null;
  segments: ProtocolSegment[];
  stages: ProtocolStage[];
  data: ProtocolData;
}

export interface ProtocolStage {
  name: string;
  seq: ProtocolSeq;
  steps: ProtocolStep[];
}

export interface ProtocolStep {
  name: string;
  seq: ProtocolSeq;
}

export interface ProtocolSegment {
  processNamespace: Namespace;
  data: SegmentData;
}

export type ProtocolSeq = [number, number];


export interface ProtocolLocation {
  segmentIndex: number;
  state: any;
}


export interface HostState {
  info: {
    id: HostId;
    name: string;
    startTime: number;
    units: Record<string, UnitInfo>;
  };

  chips: Record<ChipId, GeneralChip>;
  drafts: Record<DraftId, Draft>;
  devices: Record<DeviceId, Device>;

  executors: ExecutorStates;
}

export type Namespace = 'control' | 'input' | 'timer';<|MERGE_RESOLUTION|>--- conflicted
+++ resolved
@@ -1,12 +1,6 @@
 import type { BaseBackend } from './base';
-<<<<<<< HEAD
-import type { Draft as AppDraft } from '../draft';
+import type { DraftCompilation } from '../draft';
 import type { Codes, ExecutorStates, ProtocolData, SegmentData, Unit, UnitInfo, UnitNamespace } from '../units';
-=======
-import type { DraftItem } from '../app-backends/base';
-import type { Draft as AppDraft, DraftCompilation } from '../draft';
-import type { Codes, ExecutorStates, OperatorLocationData, ProtocolData, SegmentData, Unit, UnitInfo, UnitNamespace } from '../units';
->>>>>>> 6cd3e6a5
 
 
 export abstract class BackendCommon implements BaseBackend {
