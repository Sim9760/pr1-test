import { Set as ImSet } from 'immutable';
import { Client, PluginName } from 'pr1-shared';
import { Component } from 'react';

import styles from '../styles/components/application.module.scss';

<<<<<<< HEAD
import type { AppBackend } from './app-backends/base';
import { ErrorBoundary } from './components/error-boundary';
import { Sidebar } from './components/sidebar';
import { BaseUrl, BaseUrlPathname } from './constants';
import { ApplicationStoreContext } from './contexts';
import { Draft, DraftCompilation, DraftId, DraftsRecord, createDraftFromItem } from './draft';
=======
import type { AppBackend, DraftDocumentId, DraftDocumentSnapshot, DraftInstance, DraftInstanceId, DraftInstanceSnapshot } from './app-backends/base';
import type { Chip, ChipId } from './backends/common';
import type { UnsavedDataCallback, ViewRouteMatch, ViewType } from './interfaces/view';
import { Sidebar } from './components/sidebar';
import { createDraftFromItem, Draft, DraftCompilation, DraftId } from './draft';
>>>>>>> 5b8ed2e6
import type { Host } from './host';
import { HostInfo } from './interfaces/host';
<<<<<<< HEAD
import { Plugins, UnknownPlugin } from './interfaces/plugin';
import { UnsavedDataCallback, ViewRouteMatch, ViewType } from './interfaces/view';
import { ShortcutManager } from './shortcuts';
import { ApplicationPersistentStoreDefaults, ApplicationPersistentStoreEntries, ApplicationSessionStoreDefaults, ApplicationSessionStoreEntries, ApplicationStoreConsumer } from './store/application';
import { StoreManager } from './store/store-manager';
import { Pool } from './util';
import { ViewConf } from './views/conf';
import { ViewDraftWrapper } from './views/draft';
import { ViewExperiments } from './views/experiments';
import { ViewPluginView } from './views/plugin-view';
import { ViewDrafts } from './views/protocols';
import { ViewDesign } from './views/test/design';
import { ViewExperimentWrapper } from './views/experiment-wrapper';
=======
import { BaseUrl, BaseUrlPathname } from './constants';
>>>>>>> 5b8ed2e6


const Views: ViewType[] = [ViewExperimentWrapper, ViewExperiments, ViewConf, ViewDesign, ViewDraftWrapper, ViewDrafts, ViewPluginView];

const Routes: Route[] = Views.flatMap((View) =>
  View.routes.map((route) => ({
    component: View,
    id: route.id,
    pattern: new URLPattern({
      baseURL: BaseUrl,
      pathname: BaseUrlPathname + route.pattern
    })
  }))
);


export interface Route {
  component: ViewType;
  id: string;
  pattern: URLPattern;
}

// export interface RouteResolution {
//   match: any;
//   route: Route;
// }

export interface RouteData {
  params: any;
  route: Route;
}

function createViewRouteMatchFromRouteData(routeData: RouteData): ViewRouteMatch {
  return {
    id: routeData.route.id,
    params: routeData.params
  };
}


export interface ApplicationProps {
  appBackend: AppBackend;
  client: Client;
  hostInfo: HostInfo;

  onHostStarted?(): void;
  setStartup?(): void;
}

export interface ApplicationState {
  drafts: Record<DraftInstanceId, DraftInstanceSnapshot>;
  documents: Record<DraftDocumentId, DraftDocumentSnapshot>;
  currentRouteData: RouteData | null;
  host: Host | null;
}

export class Application extends Component<ApplicationProps, ApplicationState> {
  controller = new AbortController();
  pool = new Pool();
  unsavedDataCallback: UnsavedDataCallback | null = null;

  persistentStoreManager: StoreManager<ApplicationPersistentStoreEntries>;
  sessionStoreManager: StoreManager<ApplicationSessionStoreEntries>;
  store: ApplicationStoreConsumer;

  pluginStores: Record<PluginName, {
    persistent: StoreManager<object>;
    session: StoreManager<object>;
  }> = {};
  shortcutManager = new ShortcutManager();

  constructor(props: ApplicationProps) {
    super(props);

    this.state = {
      currentRouteData: null,
      documents: {},
      drafts: {},
      host: null
    };


    this.persistentStoreManager = new StoreManager(this.appBackend.createStore('application', { type: 'persistent' }));
    this.sessionStoreManager = new StoreManager(this.appBackend.createStore('application', { type: 'session' }));

    this.store = {
      usePersistent: this.persistentStoreManager.useEntry,
      useSession: this.sessionStoreManager.useEntry
    };
  }

  get appBackend(): AppBackend {
    return this.props.appBackend;
  }

  async initializeHost() {
    let client = this.props.client;
    // let result = await client.initialize();

    // if (!result.ok) {
    //   console.error(`Backend of host failed to start with error: ${result.reason}`);
    //   return;
    // }

    console.log('Initial state ->', client.state);

    this.pool.add(() => client.start());

    client.onMessage((message) => {
      if (message.type === 'state') {
        console.log('New state ->', client.state);

        this.setState((state) => ({
          host: {
            ...state.host!,
            state: client.state!
          }
        }));
      }
    });

    let host: Host = {
      client,
      clientId: client.info!.clientId,
      plugins: (null as any),
      state: client.state!,
      staticUrl: client.info!.staticUrl,
      units: (null as any)
    };

    this.setState({ host }, () => {
      this.props.onHostStarted?.();
    });

    let plugins = await this.loadUnitClients(host);

    client.closed
      .catch((err) => {
        console.error(`Backend of host terminated with error: ${err.message ?? err}`);
        console.error(err);
      })
      .finally(() => {
        this.setState({ host: null });
      });

    return [client.state!, plugins] as const;
  }

  async loadUnitClients(host: Host = this.state.host!, options?: { development?: unknown; }) {
    let targetUnitsInfo = Object.values(host.state.info.units)
      .filter((unitInfo) => unitInfo.enabled && (!options?.development || unitInfo.development));

    if (host.plugins) {
      let expiredStyleSheets = targetUnitsInfo.flatMap((unitInfo) => {
        return host.plugins[unitInfo.namespace]?.styleSheets ?? [];
      });

      document.adoptedStyleSheets = document.adoptedStyleSheets.filter((sheet) => !expiredStyleSheets.includes(sheet));
    }

    let plugins: Plugins = Object.fromEntries(
      (await Promise.all(
        targetUnitsInfo
          .filter((pluginInfo) => (pluginInfo.hasClient && host.staticUrl))
          .map(async (pluginInfo) => {
            console.log(`%cLoading unit %c${pluginInfo.namespace}%c (${pluginInfo.version})`, '', 'font-weight: bold;', '');

            try {
              let url = new URL(`./${pluginInfo.namespace}/${pluginInfo.version}/index.js?${Date.now()}`, host.staticUrl!);
              let imported = await import(url.href);

              let plugin: UnknownPlugin = imported.default ?? imported;

              return [[pluginInfo.namespace, plugin] as const];
            } catch (err) {
              console.error(`%cFailed to load unit %c${pluginInfo.namespace}%c (${pluginInfo.version})`, '', 'font-weight: bold;', '');
              console.error(err);

              return [];
            }
          })
      )).flat()
    );

    document.adoptedStyleSheets.push(...Object.values(plugins).flatMap((plugin) => plugin.styleSheets ?? []));

    this.setState((state) => ({
      host: {
        ...state.host!,
        plugins: {
          ...state.host!.plugins,
          ...plugins
        },
        units: {
          ...state.host!.units,
          ...(plugins as any)
        }
      }
    }));

    return plugins;
  }


  resolveNavigation(url: string): RouteData | null {
    for (let route of Routes) {
      let match = route.pattern.exec(url);

      if (match) {
        return {
          params: match.pathname.groups,
          route
        };
      }
    }

    return null;
  }

  handleNavigation(url: string, routeData: RouteData | null) {
    if (routeData) {
      this.setState({
        currentRouteData: routeData
      });
    } else {
      console.warn(`Missing view for pathname ${new URL(url).pathname}, redirecting`);
      ViewExperiments.navigate();
    }
  }


  override componentDidMount() {
    window.addEventListener('beforeunload', () => {
      this.state.host?.client.close();
    }, { signal: this.controller.signal });

    document.addEventListener('keydown', (event) => {
      if (event.code === 'KeyR' && (event.altKey || event.ctrlKey)) {
        event.preventDefault();

        this.pool.add(async () => {
          if (event.ctrlKey && this.state.host) {
            await this.state.host.client.request({ type: 'reloadUnits' });
          }

          if (event.altKey) {
            await this.loadUnitClients(undefined, { development: true });
          }
        });
      }
    }, { signal: this.controller.signal });

    navigation.addEventListener('navigate', (event: any) => {
      if (event.canIntercept && !event.hashChange && !event.downloadRequest) {
        let url = event.destination.url;
        let routeData = this.resolveNavigation(url);

        if (this.unsavedDataCallback) {
          let viewRouteMatch = (routeData?.route.component === this.state.currentRouteData!.route.component)
            ? createViewRouteMatchFromRouteData(routeData)
            : null;

          let result = this.unsavedDataCallback(viewRouteMatch);

          if (result !== true) {
            event.preventDefault();

            if (result !== false) {
              this.pool.add(async () => {
                if (await result) {
                  this.unsavedDataCallback = null;
                  navigation.navigate(url, { info: event.info });
                }
              });
            }

            return;
          }
        }

        event.intercept({
          handler: async () => {
            this.handleNavigation(url, routeData);
          }
        });
      }
    }, { signal: this.controller.signal });

    this.shortcutManager.listen(document.body, { signal: this.controller.signal });

    this.pool.add(async () => {
      // Initialize the app backend

      await this.appBackend.initialize();


      // Initialize the host communication

      let result = await this.initializeHost();

      if (!result) {
        return;
      }

      let [state, plugins] = result;


      // Initialize stores

      await this.persistentStoreManager.initialize(ApplicationPersistentStoreDefaults);
      await this.sessionStoreManager.initialize(ApplicationSessionStoreDefaults);

      for (let plugin of Object.values(plugins)) {
        let pluginInfo = state.info.units[plugin.namespace];

        if (plugin.persistentStoreDefaults || plugin.sessionStoreDefaults) {
          let persistentStore = new StoreManager(this.appBackend.createStore(`${pluginInfo.namespace}:${pluginInfo.version}`, { type: 'persistent' }));
          let sessionStore = new StoreManager(this.appBackend.createStore(`${pluginInfo.namespace}:${pluginInfo.version}`, { type: 'session' }));

          this.pluginStores[plugin.namespace] = {
            persistent: persistentStore,
            session: sessionStore
          };

          if (plugin.persistentStoreDefaults) {
            await persistentStore.initialize(plugin.persistentStoreDefaults);
          }

          if (plugin.sessionStoreDefaults) {
            await sessionStore.initialize(plugin.sessionStoreDefaults);
          }
        }
      }


      // List and compile known drafts if available

      this.setState(() => this.appBackend.getSnapshot());


      // Initialize the route

      let url = navigation.currentEntry.url;
      this.handleNavigation(url, this.resolveNavigation(url));
    });
  }

  override componentWillUnmount() {
    this.controller.abort();
  }


  async createDraft(options: { directory: boolean; }): Promise<DraftId | null> {
    let sample = await this.state.host!.client.request({ type: 'createDraftSample' });
    let draftItem = await this.appBackend.createDraft({
      directory: options.directory,
      source: sample
    });

    if (draftItem) {
      this.setState((state) => ({
        drafts: {
          ...state.drafts,
          [draftItem!.id]: createDraftFromItem(draftItem!)
        }
      }));
    }

    return (draftItem?.id ?? null);
  }

  async deleteDraft(draftId: DraftId) {
    let instance = this.state.drafts[draftId].model;
    await instance.remove();

    this.setState((state) => ({
      ...state,
      ...this.appBackend.getSnapshot()
    }));
  }

  async queryDraft(options: { directory: boolean; }): Promise<DraftInstanceId | null> {
    let candidates = await this.appBackend.queryDraftCandidates({ directory: options.directory });
    let candidate = candidates[0];

    if (!candidate) {
      return null;
    }

    let instance = await candidate.createInstance();
    this.setState(() => this.appBackend.getSnapshot());

    return instance.id;

  }

  async saveDraftSource(draft: Draft, source: string) {
    let compilationTime = Date.now();
    draft.meta.compilationTime = compilationTime;

    await draft.item.write({ source });

    this.setState((state) => {
      return {
        drafts: {
          ...state.drafts,
          [draft.id]: {
            ...state.drafts[draft.id],
            lastModified: draft.item.lastModified
          }
        }
      }
    });
  }

  async saveDraftCompilation(draft: Draft, compilation: DraftCompilation) {
    this.setState((state) => {
      let stateDraft = state.drafts[draft.id];

      if (!stateDraft) {
        return null;
      }

      return {
        drafts: {
          ...state.drafts,
          [draft.id]: {
            ...stateDraft,
            compilation,
            name: compilation!.protocol?.name ?? stateDraft.name // ?? draft.item.name
          }
        }
      }
    });

    if (compilation.protocol?.name) {
      await draft.item.write({
        name: compilation.protocol.name
      });
    }
  }

  async watchDraft(draftId: DraftId, options: { signal: AbortSignal; }) {
    await this.state.drafts[draftId].item.watch(() => {
      this.setState((state) => {
        let draft = state.drafts[draftId];
        let draftItem = draft.item;

        return {
          drafts: {
            ...state.drafts,
            [draftId]: {
              ...draft,
              lastModified: draftItem.lastModified,
              revision: draftItem.revision,
              readable: draftItem.readable,
              writable: draftItem.writable
            }
          }
        };
      });
    }, { signal: options.signal });
  }


<<<<<<< HEAD
  setOpenDraftIds(func: (value: ImSet<DraftId>) => ImSet<DraftId>) {
    this.setState((state) => ({ openDraftIds: func(state.openDraftIds) }));
  }


  override render() {
=======
  render() {
>>>>>>> 5b8ed2e6
    let contents = null;
    let routeData = this.state.currentRouteData;

    if (routeData && this.state.host?.plugins) {
      let Component = routeData.route.component;
      let viewRouteMatch = createViewRouteMatchFromRouteData(routeData);

      let key = Component.hash?.({
        app: this,
        host: this.state.host,
        route: viewRouteMatch
      }) ?? '';

      contents = (
        <ApplicationStoreContext.Provider value={this.store}>
          <ErrorBoundary>
            <Component
              app={this}
              host={this.state.host}
              route={viewRouteMatch}
              setUnsavedDataCallback={(callback) => {
                this.unsavedDataCallback = callback;
              }}
              key={key} />
          </ErrorBoundary>
        </ApplicationStoreContext.Provider>
      );
    }

    return (
      <div className={styles.root}>
        <Sidebar
          host={this.state.host}
          hostInfo={this.props.hostInfo}

          setStartup={this.props.setStartup} />
        {contents}
      </div>
    );
  }
}<|MERGE_RESOLUTION|>--- conflicted
+++ resolved
@@ -4,23 +4,20 @@
 
 import styles from '../styles/components/application.module.scss';
 
-<<<<<<< HEAD
+import type { AppBackend, DraftDocumentId, DraftDocumentSnapshot, DraftInstance, DraftInstanceId, DraftInstanceSnapshot } from './app-backends/base';
+import type { Chip, ChipId } from './backends/common';
+import type { UnsavedDataCallback, ViewRouteMatch, ViewType } from './interfaces/view';
+import styles from '../styles/components/application.module.scss';
+
 import type { AppBackend } from './app-backends/base';
 import { ErrorBoundary } from './components/error-boundary';
 import { Sidebar } from './components/sidebar';
 import { BaseUrl, BaseUrlPathname } from './constants';
 import { ApplicationStoreContext } from './contexts';
 import { Draft, DraftCompilation, DraftId, DraftsRecord, createDraftFromItem } from './draft';
-=======
-import type { AppBackend, DraftDocumentId, DraftDocumentSnapshot, DraftInstance, DraftInstanceId, DraftInstanceSnapshot } from './app-backends/base';
-import type { Chip, ChipId } from './backends/common';
-import type { UnsavedDataCallback, ViewRouteMatch, ViewType } from './interfaces/view';
-import { Sidebar } from './components/sidebar';
 import { createDraftFromItem, Draft, DraftCompilation, DraftId } from './draft';
->>>>>>> 5b8ed2e6
 import type { Host } from './host';
 import { HostInfo } from './interfaces/host';
-<<<<<<< HEAD
 import { Plugins, UnknownPlugin } from './interfaces/plugin';
 import { UnsavedDataCallback, ViewRouteMatch, ViewType } from './interfaces/view';
 import { ShortcutManager } from './shortcuts';
@@ -34,9 +31,7 @@
 import { ViewDrafts } from './views/protocols';
 import { ViewDesign } from './views/test/design';
 import { ViewExperimentWrapper } from './views/experiment-wrapper';
-=======
 import { BaseUrl, BaseUrlPathname } from './constants';
->>>>>>> 5b8ed2e6
 
 
 const Views: ViewType[] = [ViewExperimentWrapper, ViewExperiments, ViewConf, ViewDesign, ViewDraftWrapper, ViewDrafts, ViewPluginView];
@@ -116,6 +111,15 @@
       documents: {},
       drafts: {},
       host: null
+    };
+
+
+    this.persistentStoreManager = new StoreManager(this.appBackend.createStore('application', { type: 'persistent' }));
+    this.sessionStoreManager = new StoreManager(this.appBackend.createStore('application', { type: 'session' }));
+
+    this.store = {
+      usePersistent: this.persistentStoreManager.useEntry,
+      useSession: this.sessionStoreManager.useEntry
     };
 
 
@@ -502,16 +506,7 @@
   }
 
 
-<<<<<<< HEAD
-  setOpenDraftIds(func: (value: ImSet<DraftId>) => ImSet<DraftId>) {
-    this.setState((state) => ({ openDraftIds: func(state.openDraftIds) }));
-  }
-
-
   override render() {
-=======
-  render() {
->>>>>>> 5b8ed2e6
     let contents = null;
     let routeData = this.state.currentRouteData;
 
