--- conflicted
+++ resolved
@@ -1,10 +1,5 @@
-<<<<<<< HEAD
-import { TimedProgressBar, formatDynamicValue, DynamicValue, ProcessUnit } from 'pr1';
-import { UnitNamespace } from 'pr1-shared';
-=======
-import { React, TimedProgressBar, formatDynamicValue, DynamicValue, ProcessUnit, Plugin, createProcessBlockImpl, TimeSensitive } from 'pr1';
+import { DynamicValue, Plugin, TimeSensitive, TimedProgressBar, createProcessBlockImpl, formatDynamicValue } from 'pr1';
 import { PluginName, ProtocolBlockName } from 'pr1-shared';
->>>>>>> aa67c127
 
 
 export interface ProcessData {
@@ -23,9 +18,6 @@
 
 
 export default {
-<<<<<<< HEAD
-  namespace: ('timer' as UnitNamespace),
-=======
   namespace: ('timer' as PluginName),
   blocks: {
     ['_' as ProtocolBlockName]: createProcessBlockImpl<ProcessData, ProcessLocation>({
@@ -39,7 +31,6 @@
               interval={1000} />
           );
         }
->>>>>>> aa67c127
 
         return (
           <TimedProgressBar
