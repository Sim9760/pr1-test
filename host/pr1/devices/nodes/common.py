--- conflicted
+++ resolved
@@ -2,13 +2,8 @@
 import contextlib
 from typing import Callable, Literal, NewType, Optional, Protocol, Sequence, TypeVar
 
-<<<<<<< HEAD
+from ...util.misc import HierarchyNode
 from ...util.asyncio import Cancelable, DualEvent
-=======
-from ...util.asyncio import AsyncCancelable
-from ...util.misc import HierarchyNode
-from ...util.types import SimpleCallbackFunction
->>>>>>> aa67c127
 
 
 NodeId = NewType('NodeId', str)
@@ -90,12 +85,8 @@
       "label": self.label
     }
 
-<<<<<<< HEAD
   def iter_all(self):
     yield (NodePath([self.id]), self)
-
-  def format(self, *, prefix: str = str()):
-    return (f"{self.label} ({self.id})" if self.label else str(self.id)) + f" \x1b[92m{self.__class__.__module__}.{self.__class__.__qualname__}\x1b[0m"
 
   async def wait_connected(self):
     await self._connected_event.wait_set()
@@ -104,9 +95,6 @@
     await self._connected_event.wait_unset()
 
   def watch_connection(self, listener: NodeListener, /):
-=======
-  def watch_connection(self, listener: SimpleCallbackFunction, /):
->>>>>>> aa67c127
     """
     Watches the node's connection status for changes.
 
